/*
 * Copyright (c) 2019 Brian T. Park
 * 
 * Parts derived from the Arduino SDK
 * Copyright (c) 2005-2013 Arduino Team
 * 
 * Parts inspired by [Entering raw
 * mode](https://viewsourcecode.org/snaptoken/kilo/02.enteringRawMode.html).
 *
 * Parts inspired by [ESP8266 Host
 * Emulation](https://github.com/esp8266/Arduino/tree/master/tests/host).
 *
 */

#include <inttypes.h>
#include <unistd.h> // usleep()
#include <time.h> // clock_gettime()
#include "Arduino.h"

// -----------------------------------------------------------------------
// Arduino methods emulated in Unix
// -----------------------------------------------------------------------

void delay(unsigned long ms) {
  usleep(ms * 1000);
}

void yield() {
  usleep(1000); // prevents program from consuming 100% CPU
}

unsigned long millis() {
  struct timespec spec;
  clock_gettime(CLOCK_MONOTONIC, &spec);
  unsigned long ms = spec.tv_sec * 1000U + spec.tv_nsec / 1000000UL;
  return ms;
}

unsigned long micros() {
  struct timespec spec;
  clock_gettime(CLOCK_MONOTONIC, &spec);
  unsigned long us = spec.tv_sec * 1000000UL + spec.tv_nsec / 1000U;
  return us;
}

void digitalWrite(uint8_t pin, uint8_t val) {}

int digitalRead(uint8_t pin) { return 0; }

void pinMode(uint8_t pin, uint8_t mode) {}
<<<<<<< HEAD

// -----------------------------------------------------------------------
// Unix compatibility. Put STDIN into raw mode and hook it into the 'Serial'
// object. Trap Ctrl-C and perform appropriate clean up.
// -----------------------------------------------------------------------

static struct termios orig_termios;
static bool inRawMode = false;

static void die(const char* s) {
	perror(s);
  exit(1);
}

static void disableRawMode() {
  if (!isatty(STDIN_FILENO)) return;
  if (!inRawMode) return;
  if (tcsetattr(STDIN_FILENO, TCSAFLUSH, &orig_termios) == -1) {
    inRawMode = false; // prevent exit(1) from being called twice
		die("disableRawMode(): tcsetattr() failure");
	}
}

static void enableRawMode() {
  // If STDIN is not a real tty, simply return instead of dying so that the
  // unit tests can run in a continuous integration framework, e.g. Jenkins.
  if (!isatty(STDIN_FILENO)) return;
  if (tcgetattr(STDIN_FILENO, &orig_termios) == -1) {
    die("enableRawMode(): tcgetattr() failure");
	}

  struct termios raw = orig_termios;
  // The 'Enter' key in raw mode is ^M (\r, CR). But internally, we want this
  // to be ^J (\n, NL), so ICRNL and INLCR causes the ^M to become a \n.
  raw.c_iflag &= ~(/*ICRNL | INLCR |*/ INPCK | ISTRIP | IXON);
  // Set the output into cooked mode, to handle NL and CR properly.
  // Print.println() sends CR-NL (\r\n). But some code will send just \n. The
  // ONLCR translates \n into \r\n. So '\r\n' will become \r\r\n, which is just
  // fine.
  raw.c_oflag |= (OPOST | ONLCR);
  raw.c_cflag |= (CS8);
  // Enable ISIG to allow Ctrl-C to kill the program.
  raw.c_lflag &= ~(/*ECHO | ISIG |*/ ICANON | IEXTEN);
  raw.c_cc[VMIN] = 0;
  raw.c_cc[VTIME] = 0;
  if (tcsetattr(STDIN_FILENO, TCSAFLUSH, &raw) == -1) {
    die("enableRawMode(): tcsetattr() failure");
  }
  inRawMode = true;
}

static void handleControlC(int /*sig*/) {
  if (!isatty(STDIN_FILENO)) return;
  if (inRawMode) {
    // If this returns an error, don't call die() because it will call exit(),
    // which may call this again, causing an infinite recursion.
    if (tcsetattr(STDIN_FILENO, TCSAFLUSH, &orig_termios) == -1) {
      perror("handleControlC(): tcsetattr() failure");
    }
    inRawMode = false;
  }
  exit(1);
}

// -----------------------------------------------------------------------
// Main loop. User code will provide setup() and loop().
// -----------------------------------------------------------------------

extern "C" int __main(int argc, char** argv) {
  signal(SIGINT, handleControlC);
  atexit(disableRawMode);
	enableRawMode();

  setup();
  while (true) {
		char c = '\0';
    read(STDIN_FILENO, &c, 1);
		if (c) Serial.insertChar(c);
    loop();
    yield();
  }
}

extern "C" int main(int argc, char** argv) __attribute__((weak, alias("__main")));
=======
>>>>>>> 2c6b58f3
<|MERGE_RESOLUTION|>--- conflicted
+++ resolved
@@ -48,90 +48,3 @@
 int digitalRead(uint8_t pin) { return 0; }
 
 void pinMode(uint8_t pin, uint8_t mode) {}
-<<<<<<< HEAD
-
-// -----------------------------------------------------------------------
-// Unix compatibility. Put STDIN into raw mode and hook it into the 'Serial'
-// object. Trap Ctrl-C and perform appropriate clean up.
-// -----------------------------------------------------------------------
-
-static struct termios orig_termios;
-static bool inRawMode = false;
-
-static void die(const char* s) {
-	perror(s);
-  exit(1);
-}
-
-static void disableRawMode() {
-  if (!isatty(STDIN_FILENO)) return;
-  if (!inRawMode) return;
-  if (tcsetattr(STDIN_FILENO, TCSAFLUSH, &orig_termios) == -1) {
-    inRawMode = false; // prevent exit(1) from being called twice
-		die("disableRawMode(): tcsetattr() failure");
-	}
-}
-
-static void enableRawMode() {
-  // If STDIN is not a real tty, simply return instead of dying so that the
-  // unit tests can run in a continuous integration framework, e.g. Jenkins.
-  if (!isatty(STDIN_FILENO)) return;
-  if (tcgetattr(STDIN_FILENO, &orig_termios) == -1) {
-    die("enableRawMode(): tcgetattr() failure");
-	}
-
-  struct termios raw = orig_termios;
-  // The 'Enter' key in raw mode is ^M (\r, CR). But internally, we want this
-  // to be ^J (\n, NL), so ICRNL and INLCR causes the ^M to become a \n.
-  raw.c_iflag &= ~(/*ICRNL | INLCR |*/ INPCK | ISTRIP | IXON);
-  // Set the output into cooked mode, to handle NL and CR properly.
-  // Print.println() sends CR-NL (\r\n). But some code will send just \n. The
-  // ONLCR translates \n into \r\n. So '\r\n' will become \r\r\n, which is just
-  // fine.
-  raw.c_oflag |= (OPOST | ONLCR);
-  raw.c_cflag |= (CS8);
-  // Enable ISIG to allow Ctrl-C to kill the program.
-  raw.c_lflag &= ~(/*ECHO | ISIG |*/ ICANON | IEXTEN);
-  raw.c_cc[VMIN] = 0;
-  raw.c_cc[VTIME] = 0;
-  if (tcsetattr(STDIN_FILENO, TCSAFLUSH, &raw) == -1) {
-    die("enableRawMode(): tcsetattr() failure");
-  }
-  inRawMode = true;
-}
-
-static void handleControlC(int /*sig*/) {
-  if (!isatty(STDIN_FILENO)) return;
-  if (inRawMode) {
-    // If this returns an error, don't call die() because it will call exit(),
-    // which may call this again, causing an infinite recursion.
-    if (tcsetattr(STDIN_FILENO, TCSAFLUSH, &orig_termios) == -1) {
-      perror("handleControlC(): tcsetattr() failure");
-    }
-    inRawMode = false;
-  }
-  exit(1);
-}
-
-// -----------------------------------------------------------------------
-// Main loop. User code will provide setup() and loop().
-// -----------------------------------------------------------------------
-
-extern "C" int __main(int argc, char** argv) {
-  signal(SIGINT, handleControlC);
-  atexit(disableRawMode);
-	enableRawMode();
-
-  setup();
-  while (true) {
-		char c = '\0';
-    read(STDIN_FILENO, &c, 1);
-		if (c) Serial.insertChar(c);
-    loop();
-    yield();
-  }
-}
-
-extern "C" int main(int argc, char** argv) __attribute__((weak, alias("__main")));
-=======
->>>>>>> 2c6b58f3
